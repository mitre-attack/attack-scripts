--- conflicted
+++ resolved
@@ -1,6 +1,3 @@
-<<<<<<< HEAD
-# V1.4.1 - 18 May 2020
-=======
 # v1.5 - 8 July 2020
 ## New Scripts
 Added scripts used to generate the [sample layers in the ATT&CK Navigator repository](https://github.com/mitre-attack/attack-navigator/tree/develop/layers/data/samples). See issue [#21](https://github.com/mitre-attack/attack-scripts/issues/21) and [the sample layer README](scripts/layers/samples/README.md) for more details. The following scripts were added:
@@ -10,7 +7,6 @@
 - [software_execution.py](scripts/layers/samples/software_execution.py)
 
 # v1.4.1 - 18 May 2020
->>>>>>> 4d0559d8
 ## New Scripts
 - New script [technique_mappings_to_csv.py](technique_mappings_to_csv.py) added to support mapping Techniques with Mitigations, Groups or Software. The output is a CSV file. Added in PR [#23](https://github.com/mitre-attack/attack-scripts/pull/23)
 ## Improvements
@@ -18,11 +14,7 @@
 ## Fixes
 - Fixed bug in LayerOps causing issues with cross-tactic techniques, as well as a bug where a score lambda could affect the outcome of other lambdas.
 
-<<<<<<< HEAD
-# V1.4 - 5 May 2020
-=======
 # v1.4 - 5 May 2020
->>>>>>> 4d0559d8
 ## New Scripts
 - Added Layers folder with utility scripts for working with [ATT&CK Navigator](https://github.com/mitre-attack/attack-navigator) Layers. See the Layers [README](layers/README.md) for more details. See issues [#2](https://github.com/mitre-attack/attack-scripts/issues/2) and [#3](https://github.com/mitre-attack/attack-scripts/issues/3).
 
