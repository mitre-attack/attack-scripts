--- conflicted
+++ resolved
@@ -1,14 +1,10 @@
 # v1.9.0 - 23 March 2021
-<<<<<<< HEAD
 ## Improvements
 - [diff_stix.py](scripts/diff_stix.py) now supports an `--unchanged` argument which adds a section listing objects which did _not_ change between releases.
 ## Fixes
 - [diff_stix.py](scripts/diff_stix.py) should no longer crash when exporting layers but with only one domain specified.
 - Fixed a bug in the layer library where layers could be imported improperly in specific contexts.
-=======
-## Fixes
 - Fixed a bug with the layer to SVG exporter which was causing sub-technique scores colors to disappear.
->>>>>>> 3a885cc8
 
 # v1.8.1 - 3 March 2021
 ## Fixes
